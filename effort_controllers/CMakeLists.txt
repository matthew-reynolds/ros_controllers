cmake_minimum_required(VERSION 2.8.3)
project(effort_controllers)

if(USE_ROSBUILD)
  include($ENV{ROS_ROOT}/core/rosbuild/rosbuild.cmake)

  rosbuild_init()

  set(EXECUTABLE_OUTPUT_PATH ${PROJECT_SOURCE_DIR}/bin)
  set(LIBRARY_OUTPUT_PATH ${PROJECT_SOURCE_DIR}/lib)

  rosbuild_add_library(${PROJECT_NAME} 
    src/joint_effort_controller.cpp include/effort_controllers/joint_effort_controller.h
    src/joint_velocity_controller.cpp include/effort_controllers/joint_velocity_controller.h
    src/joint_position_controller.cpp include/effort_controllers/joint_position_controller.h)

else()
  # Load catkin and all dependencies required for this package
  find_package(catkin REQUIRED COMPONENTS controller_interface control_msgs forward_command_controller control_toolbox realtime_tools urdf)

  include_directories(include ${Boost_INCLUDE_DIR} ${catkin_INCLUDE_DIRS})

  add_library(${PROJECT_NAME} 
    src/joint_effort_controller.cpp include/effort_controllers/joint_effort_controller.h
    src/joint_velocity_controller.cpp include/effort_controllers/joint_velocity_controller.h
    src/joint_position_controller.cpp include/effort_controllers/joint_position_controller.h)

  target_link_libraries(${PROJECT_NAME} ${catkin_LIBRARIES})

  # Declare catkin package
  catkin_package(
<<<<<<< HEAD
    CATKIN_DEPENDS controller_interface controllers_msgs control_toolbox realtime_tools urdf forward_command_controller dynamic_reconfigure
=======
    CATKIN_DEPENDS controller_interface control_msgs control_toolbox realtime_tools urdf forward_command_controller 
>>>>>>> 3b3e0f00
    INCLUDE_DIRS include
    LIBRARIES ${PROJECT_NAME}
    )

  # Install
  install(DIRECTORY include/${PROJECT_NAME}/
    DESTINATION ${CATKIN_PACKAGE_INCLUDE_DESTINATION})

  install(TARGETS ${PROJECT_NAME}
    ARCHIVE DESTINATION ${CATKIN_PACKAGE_LIB_DESTINATION}
    LIBRARY DESTINATION ${CATKIN_PACKAGE_LIB_DESTINATION}
    RUNTIME DESTINATION ${CATKIN_PACKAGE_BIN_DESTINATION}
    )

  install(FILES effort_controllers_plugins.xml
    DESTINATION ${CATKIN_PACKAGE_SHARE_DESTINATION})

endif()<|MERGE_RESOLUTION|>--- conflicted
+++ resolved
@@ -29,11 +29,7 @@
 
   # Declare catkin package
   catkin_package(
-<<<<<<< HEAD
-    CATKIN_DEPENDS controller_interface controllers_msgs control_toolbox realtime_tools urdf forward_command_controller dynamic_reconfigure
-=======
     CATKIN_DEPENDS controller_interface control_msgs control_toolbox realtime_tools urdf forward_command_controller 
->>>>>>> 3b3e0f00
     INCLUDE_DIRS include
     LIBRARIES ${PROJECT_NAME}
     )
